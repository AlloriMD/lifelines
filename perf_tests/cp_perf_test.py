--- conflicted
+++ resolved
@@ -10,11 +10,7 @@
     from lifelines import CoxPHFitter
     from lifelines.datasets import load_rossi, load_regression_dataset
 
-<<<<<<< HEAD
     reps = 2
-=======
-    reps = 250
->>>>>>> b93e1b4d
     df = load_rossi()
     df = pd.concat([df] * reps)
     print(df.shape)
